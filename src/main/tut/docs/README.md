---
layout: docs
title: Quick Start Guide
permalink: /docs/
---

# Quick Start

**Freestyle** is a library that enables building large-scale modular Scala applications and libraries on top of Free monads/applicatives.

## Getting Started

Freestyle is compatible with both Scala JVM and Scala.js.

This project supports Scala 2.10, 2.11 and 2.12. The project is based on macro paradise.

To use the project, add the following to your build.sbt:

```scala
addCompilerPlugin("org.scalamacros" % "paradise" % "2.1.0" cross CrossVersion.full)
```

For Scala.jvm

```scala
libraryDependencies += "com.47deg" %% "freestyle" % "0.1.0"
```

For Scala.js

```scala
libraryDependencies += "com.47deg" %%% "freestyle" % "0.1.0"
```

## Algebras

Freestyle core feature is the definition of `Free` boilerplate-free algebras that support both sequential and parallel style computations and all the implicit machinery required to turn them into modular programs.

In the example below we will define two algebras with intermixed sequential and parallel computations.

```tut:book
import freestyle._
import freestyle.implicits._

<<<<<<< HEAD
@free trait Validation[F[_]] {
  def minSize(s: String, n: Int): FreeS.Par[F, Boolean]
  def hasNumber(s: String): FreeS.Par[F, Boolean]
}

@free trait Interaction[F[_]] {
  def tell(msg: String): FreeS[F, Unit]
  def ask(prompt: String): FreeS[F, String]
=======
object algebras {

    @free trait Validation {
      def minSize(s: String, n: Int): OpPar[Boolean]
      def hasNumber(s: String): OpPar[Boolean]
    }

    @free trait Interaction {
      def tell(msg: String): OpSeq[Unit]
      def ask(prompt: String): OpSeq[String]
    }
>>>>>>> bcc17a6a
}
```

Learn more about [algebras](./core/algebras) in the extended documentation.

## Modules

Freestyle algebras can be combined into `@module` definitions which provide aggregation and unification over the
parametrization of Free programs.

```tut:book
@module trait Application[F[_]] {
  val validation: Validation[F]
  val interaction: Interaction[F]
}
```

Freestyle automatically wires all dependencies through implicit evidences that are generated so you don't have to worry about the boilerplate required to build Free based programs.

Once you have these abstract definitions you can combine them in whichever way you want. Freestyle supports nested modules enabling onion style architectures of any arbitrary depth.

Learn more about [modules](./core/modules) in the extended [documentation]()

## Building programs

Abstract definitions it's all it takes to start building programs that support sequential and parallel operations and that are entirely decoupled from their runtime interpretation.

The example below combines both algebras to produce a more complex program

```tut:book
def program[F[_]](implicit A: Application[F]) = {
  import A._
  import cats.implicits._

  for {
    userInput <- interaction.ask("Give me something with at least 3 chars and a number on it")
    valid <- (validation.minSize(userInput, 3) |@| validation.hasNumber(userInput)).map(_ && _).freeS
    _ <- if (valid)
            interaction.tell("awesomesauce!") 
         else
            interaction.tell(s"$userInput is not valid")
  } yield ()
}
```

## Running programs

In order to run programs we need interpreters. We define interpreters providing implementations for the operations defined in our algebras.

```tut:book
import scala.concurrent.ExecutionContext.Implicits.global
import scala.concurrent.Future

implicit val validationHandler = new Validation.Handler[Future] {
  override def minSize(s: String, n: Int): Future[Boolean] = Future(s.size >= n)
  override def hasNumber(s: String): Future[Boolean] = Future(s.exists(c => "0123456789".contains(c)))
}

implicit val interactionHandler = new Interaction.Handler[Future] {
  override def tell(s: String): Future[Unit] = Future.successful(println(s))
  override def ask(s: String): Future[String] = Future.successful { println(s); "This could have been user input 1" }
}
```

The mere fact that you provide implicit evidences for the individual steps enables Freestyle to automatically discover and unify all interpreters involved in a program definition.

At this point we can run our pure programs at the edge of the world.

```tut:book
import cats.implicits._
import scala.concurrent.duration.Duration
import scala.concurrent.Await

val futureValue = program[Application.Op].exec[Future]
Await.result(futureValue, Duration.Inf) //blocking only for demo purposes. Don't do this at home.
```

## There is more

You may want to consider using Freestyle if among your concerns are:

- Decoupling program declaration from runtime interpretation
- Automatic composition of dispair monadic/applicative style actions originating from independent ADTs.
- Automatic onion style architectures through composable modules without the complexity of manually aligning Coproducts and interpreters.
- Boilerplate-free application and libraries.

Freestyle includes ready to go Algebras and Integrations for the most common application concerns:

- Ready to use integrations to achieve parallelism through [`scala.concurrent.Future`](), [`Akka`]() Actors and [`Monix`]() Task.
- Ready to use integrations that cover most of the commons applications concerns such as [logging](), [configuration](), [dependency injection](), [persistence](), etc.
- Traditional effects stacks (reader, writer, state, error, option, either)

Learn more about how Freestyle works behind the scenes in the extended [documentation](./core/algebras) and check out a the [reference application](../TODO) with examples
of multiple algebras in use.<|MERGE_RESOLUTION|>--- conflicted
+++ resolved
@@ -42,28 +42,14 @@
 import freestyle._
 import freestyle.implicits._
 
-<<<<<<< HEAD
-@free trait Validation[F[_]] {
-  def minSize(s: String, n: Int): FreeS.Par[F, Boolean]
-  def hasNumber(s: String): FreeS.Par[F, Boolean]
+@free trait Validation {
+  def minSize(s: String, n: Int): OpPar[Boolean]
+  def hasNumber(s: String): OpPar[Boolean]
 }
 
-@free trait Interaction[F[_]] {
-  def tell(msg: String): FreeS[F, Unit]
-  def ask(prompt: String): FreeS[F, String]
-=======
-object algebras {
-
-    @free trait Validation {
-      def minSize(s: String, n: Int): OpPar[Boolean]
-      def hasNumber(s: String): OpPar[Boolean]
-    }
-
-    @free trait Interaction {
-      def tell(msg: String): OpSeq[Unit]
-      def ask(prompt: String): OpSeq[String]
-    }
->>>>>>> bcc17a6a
+@free trait Interaction {
+  def tell(msg: String): OpSeq[Unit]
+  def ask(prompt: String): OpSeq[String]
 }
 ```
 
